--- conflicted
+++ resolved
@@ -71,11 +71,7 @@
 
     success('Database v1 tables ready for migration.');
   } catch (e) {
-<<<<<<< HEAD
-    throw new Error('No v1 tables were found.');
-=======
     throw new Error('Database v1 tables have not been detected.');
->>>>>>> 977bc538
   }
 }
 
